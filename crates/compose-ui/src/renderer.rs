use crate::layout::{LayoutBox, LayoutTree};
use crate::modifier::{
    Brush, DrawCommand as ModifierDrawCommand, Modifier, Rect, RoundedCornerShape, Size,
};
use crate::primitives::{ButtonNode, LayoutNode, TextNode};
use compose_core::{MemoryApplier, Node, NodeError, NodeId};
use compose_ui_graphics::DrawPrimitive;

/// Layer that a paint operation targets within the rendering pipeline.
#[derive(Clone, Copy, Debug, PartialEq, Eq)]
pub enum PaintLayer {
    Behind,
    Content,
    Overlay,
}

/// A rendered operation emitted by the headless renderer stub.
#[derive(Clone, Debug, PartialEq)]
pub enum RenderOp {
    Primitive {
        node_id: NodeId,
        layer: PaintLayer,
        primitive: DrawPrimitive,
    },
    Text {
        node_id: NodeId,
        rect: Rect,
        value: String,
    },
}

/// A collection of render operations for a composed scene.
#[derive(Clone, Debug, Default, PartialEq)]
pub struct RecordedRenderScene {
    operations: Vec<RenderOp>,
}

impl RecordedRenderScene {
    pub fn new(operations: Vec<RenderOp>) -> Self {
        Self { operations }
    }

    /// Returns a slice of recorded render operations in submission order.
    pub fn operations(&self) -> &[RenderOp] {
        &self.operations
    }

    /// Consumes the scene and yields the owned operations.
    pub fn into_operations(self) -> Vec<RenderOp> {
        self.operations
    }

    /// Returns an iterator over primitives that target the provided paint layer.
    pub fn primitives_for(&self, layer: PaintLayer) -> impl Iterator<Item = &DrawPrimitive> {
        self.operations.iter().filter_map(move |op| match op {
            RenderOp::Primitive {
                layer: op_layer,
                primitive,
                ..
            } if *op_layer == layer => Some(primitive),
            _ => None,
        })
    }
}

/// A lightweight renderer that walks the layout tree and materialises paint commands.
pub struct HeadlessRenderer<'a> {
    applier: &'a mut MemoryApplier,
}

impl<'a> HeadlessRenderer<'a> {
    pub fn new(applier: &'a mut MemoryApplier) -> Self {
        Self { applier }
    }

    pub fn render(&mut self, tree: &LayoutTree) -> Result<RecordedRenderScene, NodeError> {
        let mut operations = Vec::new();
        self.render_box(tree.root(), &mut operations)?;
        Ok(RecordedRenderScene::new(operations))
    }

    fn render_box(
        &mut self,
        layout: &LayoutBox,
        operations: &mut Vec<RenderOp>,
    ) -> Result<(), NodeError> {
        if let Some(snapshot) = self.text_snapshot(layout.node_id)? {
            let rect = layout.rect;
            let (mut behind, mut overlay) =
                evaluate_modifier(layout.node_id, &snapshot.modifier, rect);
            operations.append(&mut behind);
            operations.push(RenderOp::Text {
                node_id: layout.node_id,
                rect,
                value: snapshot.value,
            });
            operations.append(&mut overlay);
            return Ok(());
        }

        let rect = layout.rect;
        let mut behind = Vec::new();
        let mut overlay = Vec::new();
        if let Some(modifier) = self.container_modifier(layout.node_id)? {
            let (b, o) = evaluate_modifier(layout.node_id, &modifier, rect);
            behind = b;
            overlay = o;
        }
        operations.append(&mut behind);
        for child in &layout.children {
            self.render_box(child, operations)?;
        }
        operations.append(&mut overlay);
        Ok(())
    }

    fn container_modifier(&mut self, node_id: NodeId) -> Result<Option<Modifier>, NodeError> {
        // Box, Row, and Column all use LayoutNode now
        if let Some(modifier) =
            self.read_node::<LayoutNode, _>(node_id, |node| node.modifier.clone())?
        {
            return Ok(Some(modifier));
        }
        if let Some(modifier) =
            self.read_node::<ButtonNode, _>(node_id, |node| node.modifier.clone())?
        {
            return Ok(Some(modifier));
        }
        Ok(None)
    }

    fn text_snapshot(&mut self, node_id: NodeId) -> Result<Option<TextSnapshot>, NodeError> {
        match self
            .applier
            .with_node(node_id, |node: &mut TextNode| TextSnapshot {
                modifier: node.modifier.clone(),
                value: node.text.clone(),
            }) {
            Ok(snapshot) => Ok(Some(snapshot)),
            Err(NodeError::TypeMismatch { .. }) => Ok(None),
            Err(err) => Err(err),
        }
    }

    fn read_node<T: Node + 'static, R>(
        &mut self,
        node_id: NodeId,
        f: impl FnOnce(&T) -> R,
    ) -> Result<Option<R>, NodeError> {
        match self.applier.with_node(node_id, |node: &mut T| f(node)) {
            Ok(value) => Ok(Some(value)),
            Err(NodeError::TypeMismatch { .. }) => Ok(None),
            Err(err) => Err(err),
        }
    }
}

struct TextSnapshot {
    modifier: Modifier,
    value: String,
}

fn evaluate_modifier(
    node_id: NodeId,
    modifier: &Modifier,
    rect: Rect,
) -> (Vec<RenderOp>, Vec<RenderOp>) {
    let mut behind = Vec::new();
    let mut overlay = Vec::new();

    if let Some(color) = modifier.background_color() {
        let brush = Brush::solid(color);
        let primitive = if let Some(shape) = modifier.corner_shape() {
            let radii = resolve_radii(shape, rect);
            DrawPrimitive::RoundRect { rect, brush, radii }
        } else {
            DrawPrimitive::Rect { rect, brush }
        };
        behind.push(RenderOp::Primitive {
            node_id,
            layer: PaintLayer::Behind,
            primitive,
        });
    }

    let size = Size {
        width: rect.width,
        height: rect.height,
    };

    for command in modifier.draw_commands() {
        match command {
            ModifierDrawCommand::Behind(func) => {
                for primitive in func(size) {
                    behind.push(RenderOp::Primitive {
                        node_id,
                        layer: PaintLayer::Behind,
                        primitive: translate_primitive(primitive, rect.x, rect.y),
                    });
                }
            }
            ModifierDrawCommand::Overlay(func) => {
                for primitive in func(size) {
                    overlay.push(RenderOp::Primitive {
                        node_id,
                        layer: PaintLayer::Overlay,
                        primitive: translate_primitive(primitive, rect.x, rect.y),
                    });
                }
            }
        }
    }

    (behind, overlay)
}

fn translate_primitive(primitive: DrawPrimitive, dx: f32, dy: f32) -> DrawPrimitive {
    match primitive {
        DrawPrimitive::Rect { rect, brush } => DrawPrimitive::Rect {
            rect: rect.translate(dx, dy),
            brush,
        },
        DrawPrimitive::RoundRect { rect, brush, radii } => DrawPrimitive::RoundRect {
            rect: rect.translate(dx, dy),
            brush,
            radii,
        },
    }
}

fn resolve_radii(shape: RoundedCornerShape, rect: Rect) -> crate::modifier::CornerRadii {
    shape.resolve(rect.width, rect.height)
}

#[cfg(test)]
<<<<<<< HEAD
mod tests {
    use super::*;
    use crate::modifier::{Brush, Color, Modifier};
    use crate::primitives::{Column, ColumnSpec, Text};
    use crate::{layout::LayoutEngine, Composition};
    use compose_core::{location_key, MemoryApplier};

    fn compute_layout(composition: &mut Composition<MemoryApplier>, root: NodeId) -> LayoutTree {
        let handle = composition.runtime_handle();
        let applier = composition.applier_mut();
        applier.set_runtime_handle(handle);
        applier
            .compute_layout(
                root,
                Size {
                    width: 200.0,
                    height: 200.0,
                },
            )
            .expect("layout")
    }

    #[test]
    fn renderer_emits_background_and_text() {
        let mut composition = Composition::new(MemoryApplier::new());
        let key = location_key(file!(), line!(), column!());
        composition
            .render(key, || {
                Text(
                    "Hello".to_string(),
                    Modifier::background(Color(0.1, 0.2, 0.3, 1.0)),
                );
            })
            .expect("initial render");

        let root = composition.root().expect("text root");
        let layout = compute_layout(&mut composition, root);
        let scene = {
            let applier = composition.applier_mut();
            let mut renderer = HeadlessRenderer::new(applier);
            renderer.render(&layout).expect("render")
        };

        assert_eq!(scene.operations().len(), 2);
        assert!(matches!(
            scene.operations()[0],
            RenderOp::Primitive {
                layer: PaintLayer::Behind,
                ..
            }
        ));
        match &scene.operations()[1] {
            RenderOp::Text { value, .. } => assert_eq!(value, "Hello"),
            other => panic!("unexpected op: {other:?}"),
        }
    }

    #[test]
    fn renderer_translates_draw_commands() {
        let mut composition = Composition::new(MemoryApplier::new());
        let key = location_key(file!(), line!(), column!());
        composition
            .render(key, || {
                Column(
                    Modifier::padding(10.0)
                        .then(Modifier::background(Color(0.3, 0.3, 0.9, 1.0)))
                        .then(Modifier::draw_behind(|scope| {
                            scope.draw_rect(Brush::solid(Color(0.8, 0.0, 0.0, 1.0)));
                        })),
                    ColumnSpec::default(),
                    || {
                        Text(
                            "Content".to_string(),
                            Modifier::draw_behind(|scope| {
                                scope.draw_rect(Brush::solid(Color(0.2, 0.2, 0.2, 1.0)));
                            })
                            .then(Modifier::draw_with_content(
                                |scope| {
                                    scope.draw_rect(Brush::solid(Color(0.0, 0.0, 0.0, 1.0)));
                                },
                            )),
                        );
                    },
                );
            })
            .expect("initial render");

        let root = composition.root().expect("column root");
        let layout = compute_layout(&mut composition, root);
        let scene = {
            let applier = composition.applier_mut();
            let mut renderer = HeadlessRenderer::new(applier);
            renderer.render(&layout).expect("render")
        };

        let behind: Vec<_> = scene.primitives_for(PaintLayer::Behind).collect();
        assert_eq!(behind.len(), 3); // column background + column draw_behind + text draw_behind
        let mut saw_translated = false;
        for primitive in behind {
            match primitive {
                DrawPrimitive::Rect { rect, .. } => {
                    if rect.x >= 10.0 && rect.y >= 10.0 {
                        saw_translated = true;
                    }
                }
                DrawPrimitive::RoundRect { rect, .. } => {
                    if rect.x >= 10.0 && rect.y >= 10.0 {
                        saw_translated = true;
                    }
                }
            }
        }
        assert!(
            saw_translated,
            "expected a translated primitive for padded text"
        );

        let overlay_ops: Vec<_> = scene
            .operations()
            .iter()
            .filter(|op| {
                matches!(
                    op,
                    RenderOp::Primitive {
                        layer: PaintLayer::Overlay,
                        ..
                    }
                )
            })
            .collect();
        assert_eq!(overlay_ops.len(), 1);
        if let RenderOp::Primitive { primitive, .. } = overlay_ops[0] {
            match primitive {
                DrawPrimitive::Rect { rect, .. } | DrawPrimitive::RoundRect { rect, .. } => {
                    assert!(rect.x >= 10.0);
                    assert!(rect.y >= 10.0);
                }
            }
        }
    }
}
=======
#[path = "tests/renderer_tests.rs"]
mod tests;
>>>>>>> d74c0f43
<|MERGE_RESOLUTION|>--- conflicted
+++ resolved
@@ -233,149 +233,5 @@
 }
 
 #[cfg(test)]
-<<<<<<< HEAD
-mod tests {
-    use super::*;
-    use crate::modifier::{Brush, Color, Modifier};
-    use crate::primitives::{Column, ColumnSpec, Text};
-    use crate::{layout::LayoutEngine, Composition};
-    use compose_core::{location_key, MemoryApplier};
-
-    fn compute_layout(composition: &mut Composition<MemoryApplier>, root: NodeId) -> LayoutTree {
-        let handle = composition.runtime_handle();
-        let applier = composition.applier_mut();
-        applier.set_runtime_handle(handle);
-        applier
-            .compute_layout(
-                root,
-                Size {
-                    width: 200.0,
-                    height: 200.0,
-                },
-            )
-            .expect("layout")
-    }
-
-    #[test]
-    fn renderer_emits_background_and_text() {
-        let mut composition = Composition::new(MemoryApplier::new());
-        let key = location_key(file!(), line!(), column!());
-        composition
-            .render(key, || {
-                Text(
-                    "Hello".to_string(),
-                    Modifier::background(Color(0.1, 0.2, 0.3, 1.0)),
-                );
-            })
-            .expect("initial render");
-
-        let root = composition.root().expect("text root");
-        let layout = compute_layout(&mut composition, root);
-        let scene = {
-            let applier = composition.applier_mut();
-            let mut renderer = HeadlessRenderer::new(applier);
-            renderer.render(&layout).expect("render")
-        };
-
-        assert_eq!(scene.operations().len(), 2);
-        assert!(matches!(
-            scene.operations()[0],
-            RenderOp::Primitive {
-                layer: PaintLayer::Behind,
-                ..
-            }
-        ));
-        match &scene.operations()[1] {
-            RenderOp::Text { value, .. } => assert_eq!(value, "Hello"),
-            other => panic!("unexpected op: {other:?}"),
-        }
-    }
-
-    #[test]
-    fn renderer_translates_draw_commands() {
-        let mut composition = Composition::new(MemoryApplier::new());
-        let key = location_key(file!(), line!(), column!());
-        composition
-            .render(key, || {
-                Column(
-                    Modifier::padding(10.0)
-                        .then(Modifier::background(Color(0.3, 0.3, 0.9, 1.0)))
-                        .then(Modifier::draw_behind(|scope| {
-                            scope.draw_rect(Brush::solid(Color(0.8, 0.0, 0.0, 1.0)));
-                        })),
-                    ColumnSpec::default(),
-                    || {
-                        Text(
-                            "Content".to_string(),
-                            Modifier::draw_behind(|scope| {
-                                scope.draw_rect(Brush::solid(Color(0.2, 0.2, 0.2, 1.0)));
-                            })
-                            .then(Modifier::draw_with_content(
-                                |scope| {
-                                    scope.draw_rect(Brush::solid(Color(0.0, 0.0, 0.0, 1.0)));
-                                },
-                            )),
-                        );
-                    },
-                );
-            })
-            .expect("initial render");
-
-        let root = composition.root().expect("column root");
-        let layout = compute_layout(&mut composition, root);
-        let scene = {
-            let applier = composition.applier_mut();
-            let mut renderer = HeadlessRenderer::new(applier);
-            renderer.render(&layout).expect("render")
-        };
-
-        let behind: Vec<_> = scene.primitives_for(PaintLayer::Behind).collect();
-        assert_eq!(behind.len(), 3); // column background + column draw_behind + text draw_behind
-        let mut saw_translated = false;
-        for primitive in behind {
-            match primitive {
-                DrawPrimitive::Rect { rect, .. } => {
-                    if rect.x >= 10.0 && rect.y >= 10.0 {
-                        saw_translated = true;
-                    }
-                }
-                DrawPrimitive::RoundRect { rect, .. } => {
-                    if rect.x >= 10.0 && rect.y >= 10.0 {
-                        saw_translated = true;
-                    }
-                }
-            }
-        }
-        assert!(
-            saw_translated,
-            "expected a translated primitive for padded text"
-        );
-
-        let overlay_ops: Vec<_> = scene
-            .operations()
-            .iter()
-            .filter(|op| {
-                matches!(
-                    op,
-                    RenderOp::Primitive {
-                        layer: PaintLayer::Overlay,
-                        ..
-                    }
-                )
-            })
-            .collect();
-        assert_eq!(overlay_ops.len(), 1);
-        if let RenderOp::Primitive { primitive, .. } = overlay_ops[0] {
-            match primitive {
-                DrawPrimitive::Rect { rect, .. } | DrawPrimitive::RoundRect { rect, .. } => {
-                    assert!(rect.x >= 10.0);
-                    assert!(rect.y >= 10.0);
-                }
-            }
-        }
-    }
-}
-=======
 #[path = "tests/renderer_tests.rs"]
-mod tests;
->>>>>>> d74c0f43
+mod tests;