//! Animation system for Compose-RS
//!
//! Provides time-based animations with easing curves and spring physics.
//!
//! Note: This module uses camelCase for method names (animateTo, snapTo) to maintain
//! 1:1 API parity with Jetpack Compose.

#![allow(non_snake_case)]

use std::cell::RefCell;
use std::rc::Rc;

use compose_core::{FrameCallbackRegistration, MutableState, RuntimeHandle, State};

/// Trait for types that can be linearly interpolated.
pub trait Lerp {
    fn lerp(&self, target: &Self, fraction: f32) -> Self;
}

impl Lerp for f32 {
    fn lerp(&self, target: &Self, fraction: f32) -> Self {
        self + (target - self) * fraction
    }
}

impl Lerp for f64 {
    fn lerp(&self, target: &Self, fraction: f32) -> Self {
        self + (target - self) * fraction as f64
    }
}

/// Easing functions for animations matching Jetpack Compose.
#[derive(Debug, Clone, Copy, PartialEq)]
pub enum Easing {
    /// Linear interpolation (no easing).
    /// Jetpack Compose: LinearEasing
    LinearEasing,
    /// Ease in using cubic curve.
    /// Jetpack Compose: EaseIn (not a standard constant, but supported)
    EaseIn,
    /// Ease out using cubic curve.
    /// Jetpack Compose: EaseOut (not a standard constant, but supported)
    EaseOut,
    /// Ease in and out using cubic curve.
    /// Jetpack Compose: EaseInOut (not a standard constant, but supported)
    EaseInOut,
    /// Fast out, slow in (material design standard).
    /// Jetpack Compose: FastOutSlowInEasing
    FastOutSlowInEasing,
    /// Linear out, slow in (material design).
    /// Jetpack Compose: LinearOutSlowInEasing
    LinearOutSlowInEasing,
    /// Fast out, linear in (material design).
    /// Jetpack Compose: FastOutLinearEasing
    FastOutLinearEasing,
}

impl Easing {
    /// Apply the easing function to a linear fraction [0, 1].
    pub fn transform(&self, fraction: f32) -> f32 {
        match self {
            Easing::LinearEasing => fraction,
            Easing::EaseIn => cubic_bezier(0.42, 0.0, 1.0, 1.0, fraction),
            Easing::EaseOut => cubic_bezier(0.0, 0.0, 0.58, 1.0, fraction),
            Easing::EaseInOut => cubic_bezier(0.42, 0.0, 0.58, 1.0, fraction),
            Easing::FastOutSlowInEasing => cubic_bezier(0.4, 0.0, 0.2, 1.0, fraction),
            Easing::LinearOutSlowInEasing => cubic_bezier(0.0, 0.0, 0.2, 1.0, fraction),
            Easing::FastOutLinearEasing => cubic_bezier(0.4, 0.0, 1.0, 1.0, fraction),
        }
    }
}

/// Cubic bezier curve approximation for easing.
fn cubic_bezier(x1: f32, y1: f32, x2: f32, y2: f32, fraction: f32) -> f32 {
    if fraction <= 0.0 {
        return 0.0;
    }
    if fraction >= 1.0 {
        return 1.0;
    }

    let cx = 3.0 * x1;
    let bx = 3.0 * (x2 - x1) - cx;
    let ax = 1.0 - cx - bx;

    let cy = 3.0 * y1;
    let by = 3.0 * (y2 - y1) - cy;
    let ay = 1.0 - cy - by;

    fn sample_curve(a: f32, b: f32, c: f32, t: f32) -> f32 {
        ((a * t + b) * t + c) * t
    }

    fn sample_derivative(a: f32, b: f32, c: f32, t: f32) -> f32 {
        (3.0 * a * t + 2.0 * b) * t + c
    }

    // Use Newton-Raphson iterations to solve for the parametric value `t`
    // corresponding to the provided x fraction. Clamp to [0, 1] to keep the
    // solution within bounds.
    let mut t = fraction;
    let mut newton_success = false;
    for _ in 0..8 {
        let x = sample_curve(ax, bx, cx, t) - fraction;
        if x.abs() < 1e-6 {
            newton_success = true;
            break;
        }
        let dx = sample_derivative(ax, bx, cx, t);
        if dx.abs() < 1e-6 {
            break;
        }
        t = (t - x / dx).clamp(0.0, 1.0);
    }

    if !newton_success {
        // Fall back to a binary subdivision if Newton-Raphson did not converge.
        let mut t0 = 0.0;
        let mut t1 = 1.0;
        t = fraction;
        for _ in 0..16 {
            let x = sample_curve(ax, bx, cx, t);
            let delta = x - fraction;
            if delta.abs() < 1e-6 {
                break;
            }
            if delta > 0.0 {
                t1 = t;
            } else {
                t0 = t;
            }
            t = 0.5 * (t0 + t1);
        }
    }

    sample_curve(ay, by, cy, t)
}

/// Helper to extract f32 from generic types for spring physics calculations.
/// Returns None if the type cannot be converted to f32.
fn try_as_f32<T: 'static>(value: &T) -> Option<f32> {
    // Use std::any to check for f32 type
    use std::any::Any;
    if let Some(val) = (value as &dyn Any).downcast_ref::<f32>() {
        Some(*val)
    } else if let Some(val) = (value as &dyn Any).downcast_ref::<f64>() {
        Some(*val as f32)
    } else {
        None
    }
}

/// Animation specification combining duration and easing.
#[derive(Debug, Clone, Copy, PartialEq)]
pub struct AnimationSpec {
    /// Duration in milliseconds.
    pub duration_millis: u64,
    /// Easing function to apply.
    pub easing: Easing,
    /// Delay before starting animation in milliseconds.
    pub delay_millis: u64,
}

impl AnimationSpec {
    /// Create a tween animation with duration and easing.
    pub fn tween(duration_millis: u64, easing: Easing) -> Self {
        Self {
            duration_millis,
            easing,
            delay_millis: 0,
        }
    }

    /// Create a linear tween animation.
    pub fn linear(duration_millis: u64) -> Self {
        Self::tween(duration_millis, Easing::LinearEasing)
    }

    /// Add a delay before the animation starts.
    pub fn with_delay(mut self, delay_millis: u64) -> Self {
        self.delay_millis = delay_millis;
        self
    }
}

impl Default for AnimationSpec {
    fn default() -> Self {
        Self::tween(300, Easing::FastOutSlowInEasing)
    }
}

/// Spring animation configuration.
#[derive(Debug, Clone, Copy, PartialEq)]
pub struct SpringSpec {
    /// Damping ratio. 1.0 = critically damped, < 1.0 = under-damped (bouncy), > 1.0 = over-damped.
    pub damping_ratio: f32,
    /// Stiffness constant. Higher values = faster animation.
    pub stiffness: f32,
    /// Velocity threshold to stop animation.
    pub velocity_threshold: f32,
    /// Position threshold to stop animation.
    pub position_threshold: f32,
}

impl SpringSpec {
    /// Create a spring with default material design values.
    pub fn default_spring() -> Self {
        Self {
            damping_ratio: 1.0,
            stiffness: 1500.0,
            velocity_threshold: 0.01,
            position_threshold: 0.001,
        }
    }

    /// Create a bouncy spring.
    pub fn bouncy() -> Self {
        Self {
            damping_ratio: 0.5,
            stiffness: 1500.0,
            velocity_threshold: 0.01,
            position_threshold: 0.001,
        }
    }

    /// Create a stiff spring (fast, no bounce).
    pub fn stiff() -> Self {
        Self {
            damping_ratio: 1.0,
            stiffness: 3000.0,
            velocity_threshold: 0.01,
            position_threshold: 0.001,
        }
    }
}

impl Default for SpringSpec {
    fn default() -> Self {
        Self::default_spring()
    }
}

/// Animation type specification.
#[derive(Debug, Clone, Copy, PartialEq)]
pub enum AnimationType {
    /// Time-based tween animation.
    Tween(AnimationSpec),
    /// Physics-based spring animation.
    Spring(SpringSpec),
}

impl Default for AnimationType {
    fn default() -> Self {
        AnimationType::Tween(AnimationSpec::default())
    }
}

/// Generic animatable value holder.
pub struct Animatable<T: Lerp + Clone + 'static> {
    inner: Rc<RefCell<AnimatableInner<T>>>,
}

struct AnimatableInner<T: Lerp + Clone> {
    state: MutableState<T>,
    runtime: RuntimeHandle,
    current: T,
    /// Velocity for spring animations (currently unused, reserved for future spring physics)
    #[allow(dead_code)]
    velocity: f32,
    start: T,
    target: T,
    animation_type: AnimationType,
    start_time_nanos: Option<u64>,
    registration: Option<FrameCallbackRegistration>,
}

impl<T: Lerp + Clone + 'static> Animatable<T> {
    /// Create a new animatable with the given initial value.
    pub fn new(initial: T, runtime: RuntimeHandle) -> Self {
        let inner = AnimatableInner {
            state: MutableState::with_runtime(initial.clone(), runtime.clone()),
            runtime,
            current: initial.clone(),
            velocity: 0.0,
            start: initial.clone(),
            target: initial,
            animation_type: AnimationType::default(),
            start_time_nanos: None,
            registration: None,
        };
        Self {
            inner: Rc::new(RefCell::new(inner)),
        }
    }

    /// Animate to the target value using the specified animation.
    pub fn animateTo(&mut self, target: T, animation: AnimationType) {
        let should_schedule = {
            let mut inner = self.inner.borrow_mut();

            // Cancel existing animation
            if let Some(registration) = inner.registration.take() {
                registration.cancel();
            }

            inner.start = inner.current.clone();
            inner.target = target;
            inner.animation_type = animation;
            inner.start_time_nanos = None;

            true // Always schedule for now
        };

        if should_schedule {
            Self::schedule_frame(&self.inner);
        }
    }

    /// Get the current state.
    pub fn state(&self) -> State<T> {
        self.inner.borrow().state.as_state()
    }

    /// Snap immediately to the target value without animating.
    pub fn snapTo(&mut self, target: T) {
        let mut inner = self.inner.borrow_mut();
        if let Some(registration) = inner.registration.take() {
            registration.cancel();
        }
        inner.current = target.clone();
        inner.start = target.clone();
        inner.target = target.clone();
        inner.start_time_nanos = None;
        inner.state.set_value(target);
    }

    fn schedule_frame(this: &Rc<RefCell<AnimatableInner<T>>>) {
        let runtime = {
            let inner = this.borrow();
            if inner.registration.is_some() {
                return;
            }
            inner.runtime.clone()
        };
        let weak = Rc::downgrade(this);
        let registration = runtime.frame_clock().with_frame_nanos(move |time| {
            if let Some(strong) = weak.upgrade() {
                Self::on_frame(&strong, time);
            }
        });
        this.borrow_mut().registration = Some(registration);
    }

    fn on_frame(this: &Rc<RefCell<AnimatableInner<T>>>, frame_time_nanos: u64) {
        let mut schedule_next = false;
        {
            let mut inner = this.borrow_mut();
            inner.registration = None;

            match inner.animation_type {
                AnimationType::Tween(spec) => {
                    let start_time = inner.start_time_nanos.get_or_insert(frame_time_nanos);
                    let elapsed_nanos = frame_time_nanos.saturating_sub(*start_time);
                    let delay_nanos = spec.delay_millis * 1_000_000;

                    if elapsed_nanos < delay_nanos {
                        schedule_next = true;
                    } else {
                        let animation_elapsed = elapsed_nanos - delay_nanos;
                        let duration_nanos = spec.duration_millis * 1_000_000;
                        let duration_nanos = duration_nanos.max(1);
                        let linear_progress =
                            (animation_elapsed as f32 / duration_nanos as f32).clamp(0.0, 1.0);
                        let progress = spec.easing.transform(linear_progress);

                        let new_value = inner.start.lerp(&inner.target, progress);
                        inner.current = new_value.clone();
                        inner.state.set_value(new_value);

                        if linear_progress >= 1.0 {
                            inner.current = inner.target.clone();
                            inner.start = inner.target.clone();
                            inner.start_time_nanos = None;
                            inner.state.set_value(inner.target.clone());
                        } else {
                            schedule_next = true;
                        }
                    }
                }
                AnimationType::Spring(spec) => {
                    // Implement spring physics using damped harmonic oscillator
                    let start_time = inner.start_time_nanos.get_or_insert(frame_time_nanos);
                    let elapsed_nanos = frame_time_nanos.saturating_sub(*start_time);
                    let dt = elapsed_nanos as f32 / 1_000_000_000.0; // Convert to seconds

                    // For f32 values, we can implement proper spring physics
                    // For other types, we use a simplified approach
                    if dt == 0.0 {
                        schedule_next = true;
                    } else {
                        // Spring physics calculations
                        // Using semi-implicit Euler integration for stability
                        let stiffness = spec.stiffness;
                        let damping = 2.0 * spec.damping_ratio * stiffness.sqrt();

                        // Simulate spring from last frame to current frame
                        let mut prev_time = 0.0f32;
                        let timestep: f32 = 0.016; // ~60fps timestep for stability

                        while prev_time < dt {
                            let step = timestep.min(dt - prev_time);

                            // Spring force: F = -k * displacement - damping * velocity
                            // For interpolation between start and target:
                            // We treat position as progress from 0 to 1
                            let current_progress = if let Some(start_val) = try_as_f32(&inner.start)
                            {
                                if let Some(target_val) = try_as_f32(&inner.target) {
                                    if let Some(current_val) = try_as_f32(&inner.current) {
                                        if (target_val - start_val).abs() < f32::EPSILON {
                                            1.0
                                        } else {
                                            (current_val - start_val) / (target_val - start_val)
                                        }
                                    } else {
                                        0.5
                                    }
                                } else {
                                    0.5
                                }
                            } else {
                                0.5
                            };

                            let displacement = current_progress - 1.0; // Target is at 1.0
                            let spring_force = -stiffness * displacement - damping * inner.velocity;

                            // Update velocity and position
                            inner.velocity += spring_force * step;
                            let new_progress = current_progress + inner.velocity * step;

                            // Update current value
                            inner.current = inner
                                .start
                                .lerp(&inner.target, new_progress.clamp(0.0, 2.0));

                            prev_time += step;
                        }

                        inner.state.set_value(inner.current.clone());

                        // Check if we've settled (velocity and displacement both small)
                        let at_rest = inner.velocity.abs() < spec.velocity_threshold;
                        let near_target = if let Some(current_val) = try_as_f32(&inner.current) {
                            if let Some(target_val) = try_as_f32(&inner.target) {
                                (current_val - target_val).abs() < spec.position_threshold
                            } else {
                                true
                            }
                        } else {
                            true
                        };

                        if at_rest && near_target {
                            inner.current = inner.target.clone();
                            inner.start = inner.target.clone();
                            inner.start_time_nanos = None;
                            inner.velocity = 0.0;
                            inner.state.set_value(inner.target.clone());
                        } else {
                            schedule_next = true;
                        }
                    }
                }
            }
        }

        if schedule_next {
            Self::schedule_frame(this);
        }
    }
}

impl<T: Lerp + Clone + 'static> Clone for Animatable<T> {
    fn clone(&self) -> Self {
        Self {
            inner: self.inner.clone(),
        }
    }
}

#[cfg(test)]
<<<<<<< HEAD
mod tests {
    use super::*;

    #[test]
    fn easing_linear_is_identity() {
        assert_eq!(Easing::LinearEasing.transform(0.0), 0.0);
        assert_eq!(Easing::LinearEasing.transform(0.5), 0.5);
        assert_eq!(Easing::LinearEasing.transform(1.0), 1.0);
    }

    #[test]
    fn easing_bounds_are_correct() {
        let easings = [
            Easing::LinearEasing,
            Easing::EaseIn,
            Easing::EaseOut,
            Easing::EaseInOut,
            Easing::FastOutSlowInEasing,
        ];

        for easing in easings {
            let start = easing.transform(0.0);
            let end = easing.transform(1.0);
            assert!(
                (start - 0.0).abs() < 0.01,
                "Start should be ~0 for {:?}",
                easing
            );
            assert!(
                (end - 1.0).abs() < 0.01,
                "End should be ~1 for {:?}",
                easing
            );
        }
    }

    #[test]
    fn animation_spec_default_has_reasonable_values() {
        let spec = AnimationSpec::default();
        assert_eq!(spec.duration_millis, 300);
        assert_eq!(spec.easing, Easing::FastOutSlowInEasing);
        assert_eq!(spec.delay_millis, 0);
    }

    #[test]
    fn spring_spec_default_is_critically_damped() {
        let spec = SpringSpec::default();
        assert_eq!(spec.damping_ratio, 1.0);
    }

    #[test]
    fn spring_spec_bouncy_has_low_damping() {
        let spec = SpringSpec::bouncy();
        assert_eq!(spec.damping_ratio, 0.5);
        assert!(
            spec.damping_ratio < 1.0,
            "Bouncy spring should be under-damped"
        );
    }

    #[test]
    fn spring_spec_stiff_has_high_stiffness() {
        let spec = SpringSpec::stiff();
        assert_eq!(spec.stiffness, 3000.0);
        assert!(spec.stiffness > SpringSpec::default().stiffness);
    }

    #[test]
    fn cubic_bezier_linear_matches_fraction() {
        for fraction in [0.0, 0.25, 0.5, 0.75, 1.0] {
            let eased = cubic_bezier(0.0, 0.0, 1.0, 1.0, fraction);
            assert!(
                (eased - fraction).abs() < 1e-6,
                "Expected linear bezier to match fraction, got {} for {}",
                eased,
                fraction
            );
        }
    }

    #[test]
    fn cubic_bezier_matches_known_material_points() {
        let ease_in = cubic_bezier(0.42, 0.0, 1.0, 1.0, 0.5);
        assert!((ease_in - 0.3153568).abs() < 1e-4, "easeIn: {}", ease_in);

        let ease_out = cubic_bezier(0.0, 0.0, 0.58, 1.0, 0.5);
        assert!((ease_out - 0.6846432).abs() < 1e-4, "easeOut: {}", ease_out);

        let ease_in_out = cubic_bezier(0.42, 0.0, 0.58, 1.0, 0.5);
        assert!(
            (ease_in_out - 0.5).abs() < 1e-6,
            "easeInOut: {}",
            ease_in_out
        );

        let fast_out_slow_in = cubic_bezier(0.4, 0.0, 0.2, 1.0, 0.4);
        assert!(
            (fast_out_slow_in - 0.6135959).abs() < 1e-4,
            "fastOutSlowIn: {}",
            fast_out_slow_in
        );
    }

    #[test]
    fn try_as_f32_handles_f32() {
        let value = 42.5f32;
        assert_eq!(try_as_f32(&value), Some(42.5));
    }

    #[test]
    fn try_as_f32_handles_f64() {
        let value = 42.5f64;
        assert_eq!(try_as_f32(&value), Some(42.5));
    }

    #[test]
    fn try_as_f32_returns_none_for_other_types() {
        let value = 42i32;
        assert_eq!(try_as_f32(&value), None);

        let value = "hello";
        assert_eq!(try_as_f32(&value), None);
    }
}
=======
#[path = "tests/animation_tests.rs"]
mod tests;
>>>>>>> c3c8db9c
<|MERGE_RESOLUTION|>--- conflicted
+++ resolved
@@ -490,132 +490,5 @@
 }
 
 #[cfg(test)]
-<<<<<<< HEAD
-mod tests {
-    use super::*;
-
-    #[test]
-    fn easing_linear_is_identity() {
-        assert_eq!(Easing::LinearEasing.transform(0.0), 0.0);
-        assert_eq!(Easing::LinearEasing.transform(0.5), 0.5);
-        assert_eq!(Easing::LinearEasing.transform(1.0), 1.0);
-    }
-
-    #[test]
-    fn easing_bounds_are_correct() {
-        let easings = [
-            Easing::LinearEasing,
-            Easing::EaseIn,
-            Easing::EaseOut,
-            Easing::EaseInOut,
-            Easing::FastOutSlowInEasing,
-        ];
-
-        for easing in easings {
-            let start = easing.transform(0.0);
-            let end = easing.transform(1.0);
-            assert!(
-                (start - 0.0).abs() < 0.01,
-                "Start should be ~0 for {:?}",
-                easing
-            );
-            assert!(
-                (end - 1.0).abs() < 0.01,
-                "End should be ~1 for {:?}",
-                easing
-            );
-        }
-    }
-
-    #[test]
-    fn animation_spec_default_has_reasonable_values() {
-        let spec = AnimationSpec::default();
-        assert_eq!(spec.duration_millis, 300);
-        assert_eq!(spec.easing, Easing::FastOutSlowInEasing);
-        assert_eq!(spec.delay_millis, 0);
-    }
-
-    #[test]
-    fn spring_spec_default_is_critically_damped() {
-        let spec = SpringSpec::default();
-        assert_eq!(spec.damping_ratio, 1.0);
-    }
-
-    #[test]
-    fn spring_spec_bouncy_has_low_damping() {
-        let spec = SpringSpec::bouncy();
-        assert_eq!(spec.damping_ratio, 0.5);
-        assert!(
-            spec.damping_ratio < 1.0,
-            "Bouncy spring should be under-damped"
-        );
-    }
-
-    #[test]
-    fn spring_spec_stiff_has_high_stiffness() {
-        let spec = SpringSpec::stiff();
-        assert_eq!(spec.stiffness, 3000.0);
-        assert!(spec.stiffness > SpringSpec::default().stiffness);
-    }
-
-    #[test]
-    fn cubic_bezier_linear_matches_fraction() {
-        for fraction in [0.0, 0.25, 0.5, 0.75, 1.0] {
-            let eased = cubic_bezier(0.0, 0.0, 1.0, 1.0, fraction);
-            assert!(
-                (eased - fraction).abs() < 1e-6,
-                "Expected linear bezier to match fraction, got {} for {}",
-                eased,
-                fraction
-            );
-        }
-    }
-
-    #[test]
-    fn cubic_bezier_matches_known_material_points() {
-        let ease_in = cubic_bezier(0.42, 0.0, 1.0, 1.0, 0.5);
-        assert!((ease_in - 0.3153568).abs() < 1e-4, "easeIn: {}", ease_in);
-
-        let ease_out = cubic_bezier(0.0, 0.0, 0.58, 1.0, 0.5);
-        assert!((ease_out - 0.6846432).abs() < 1e-4, "easeOut: {}", ease_out);
-
-        let ease_in_out = cubic_bezier(0.42, 0.0, 0.58, 1.0, 0.5);
-        assert!(
-            (ease_in_out - 0.5).abs() < 1e-6,
-            "easeInOut: {}",
-            ease_in_out
-        );
-
-        let fast_out_slow_in = cubic_bezier(0.4, 0.0, 0.2, 1.0, 0.4);
-        assert!(
-            (fast_out_slow_in - 0.6135959).abs() < 1e-4,
-            "fastOutSlowIn: {}",
-            fast_out_slow_in
-        );
-    }
-
-    #[test]
-    fn try_as_f32_handles_f32() {
-        let value = 42.5f32;
-        assert_eq!(try_as_f32(&value), Some(42.5));
-    }
-
-    #[test]
-    fn try_as_f32_handles_f64() {
-        let value = 42.5f64;
-        assert_eq!(try_as_f32(&value), Some(42.5));
-    }
-
-    #[test]
-    fn try_as_f32_returns_none_for_other_types() {
-        let value = 42i32;
-        assert_eq!(try_as_f32(&value), None);
-
-        let value = "hello";
-        assert_eq!(try_as_f32(&value), None);
-    }
-}
-=======
 #[path = "tests/animation_tests.rs"]
-mod tests;
->>>>>>> c3c8db9c
+mod tests;