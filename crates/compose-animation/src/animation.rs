--- conflicted
+++ resolved
@@ -496,97 +496,5 @@
 }
 
 #[cfg(test)]
-<<<<<<< HEAD
-mod tests {
-    use super::*;
-
-    #[test]
-    fn easing_linear_is_identity() {
-        assert_eq!(Easing::LinearEasing.transform(0.0), 0.0);
-        assert_eq!(Easing::LinearEasing.transform(0.5), 0.5);
-        assert_eq!(Easing::LinearEasing.transform(1.0), 1.0);
-    }
-
-    #[test]
-    fn easing_bounds_are_correct() {
-        let easings = [
-            Easing::LinearEasing,
-            Easing::EaseIn,
-            Easing::EaseOut,
-            Easing::EaseInOut,
-            Easing::FastOutSlowInEasing,
-        ];
-
-        for easing in easings {
-            let start = easing.transform(0.0);
-            let end = easing.transform(1.0);
-            assert!(
-                (start - 0.0).abs() < 0.01,
-                "Start should be ~0 for {:?}",
-                easing
-            );
-            assert!(
-                (end - 1.0).abs() < 0.01,
-                "End should be ~1 for {:?}",
-                easing
-            );
-        }
-    }
-
-    #[test]
-    fn animation_spec_default_has_reasonable_values() {
-        let spec = AnimationSpec::default();
-        assert_eq!(spec.duration_millis, 300);
-        assert_eq!(spec.easing, Easing::FastOutSlowInEasing);
-        assert_eq!(spec.delay_millis, 0);
-    }
-
-    #[test]
-    fn spring_spec_default_is_critically_damped() {
-        let spec = SpringSpec::default();
-        assert_eq!(spec.damping_ratio, 1.0);
-    }
-
-    #[test]
-    fn spring_spec_bouncy_has_low_damping() {
-        let spec = SpringSpec::bouncy();
-        assert_eq!(spec.damping_ratio, 0.5);
-        assert!(
-            spec.damping_ratio < 1.0,
-            "Bouncy spring should be under-damped"
-        );
-    }
-
-    #[test]
-    fn spring_spec_stiff_has_high_stiffness() {
-        let spec = SpringSpec::stiff();
-        assert_eq!(spec.stiffness, 3000.0);
-        assert!(spec.stiffness > SpringSpec::default().stiffness);
-    }
-
-    #[test]
-    fn spring_scalar_progress_for_f32() {
-        let start = 0.0f32;
-        let target = 10.0f32;
-        let current = 5.0f32;
-
-        let progress = <f32 as SpringScalar>::spring_progress(&start, &target, &current);
-        assert_eq!(progress, 0.5);
-    }
-
-    #[test]
-    fn spring_scalar_near_target_for_f64() {
-        let current = 9.99f64;
-        let target = 10.0f64;
-        assert!(<f64 as SpringScalar>::is_near_target(
-            &current, &target, 0.02
-        ));
-        assert!(!<f64 as SpringScalar>::is_near_target(
-            &current, &target, 0.0001
-        ));
-    }
-}
-=======
 #[path = "tests/animation_tests.rs"]
-mod tests;
->>>>>>> 64f164b1
+mod tests;